--- conflicted
+++ resolved
@@ -458,116 +458,4 @@
         # Prefer to retrieve this from the cache
         return str(root.__dict__[id_attr])
     except KeyError:
-<<<<<<< HEAD
-        return getattr_str_async_safe(root, id_attr)
-
-
-def resolve_connection(
-    source: Union[Type[NodeType], Type[_M]],
-    *,
-    info: Optional[Info] = None,
-    nodes: Optional[AwaitableOrValue[QuerySet[_M]]] = None,
-    total_count: Optional[int] = None,
-    before: Optional[str] = None,
-    after: Optional[str] = None,
-    first: Optional[int] = None,
-    last: Optional[int] = None,
-    page: Optional[int] = None,
-    page_size: Optional[int] = None,
-    filter_perms: bool = False,
-) -> AwaitableOrValue[Connection[NodeType]]:
-    """Resolve model connection, ensuring those are prefetched in a sync context.
-
-    Args:
-        source:
-            The source model or the model type that implements the `Node` interface
-        info:
-            Optional gql execution info. Make sure to always provide this or
-            otherwise, the queryset cannot be optimized in case DjangoOptimizerExtension
-            is enabled. This will also be used for `is_awaitable` check.
-        nodes:
-            An iterable of already filtered queryset to use in the connection.
-            If not provided, `model.objects.all()` will be used
-        total_count:
-            Optionally provide a total count so that the connection. This will
-            avoid having to call `qs.count()` later.
-        before:
-            Returns the items in the list that come before the specified cursor
-        after:
-            Returns the items in the list that come after the specified cursor
-        first:
-            Returns the first n items from the list
-        last:
-            Returns the items in the list that come after the specified cursor
-
-    Returns:
-        The resolved connection
-
-    """
-    # avoid circular import
-    from strawberry_django_plus import optimizer
-    from strawberry_django_plus.permissions import filter_with_perms
-
-    if nodes is None:
-        if issubclass(source, Model):
-            origin = None
-        else:
-            origin = source
-            django_type = get_django_type(source, ensure_type=True)
-            source = cast(Type[_M], django_type.model)
-
-        nodes = source._default_manager.all()
-        assert isinstance(nodes, QuerySet)
-
-        if origin and hasattr(origin, "get_queryset"):
-            nodes = origin.get_queryset(nodes, info)  # type:ignore
-
-    if is_awaitable(nodes, info=info):
-        return resolve_async(
-            nodes,
-            lambda resolved: resolve_connection(
-                source,
-                info=info,
-                nodes=resolved,
-                total_count=total_count,
-                before=before,
-                after=after,
-                first=first,
-                last=last,
-                page=page,
-                page_size=page_size,
-                filter_perms=filter_perms,
-            ),
-        )
-
-    # FIXME: Remove cast once pyright resolves the negative TypeGuard form
-    nodes = cast(QuerySet[_M], nodes)
-
-    if filter_perms:
-        assert info
-        nodes = filter_with_perms(nodes, info)
-
-    if info is not None:
-        ext = optimizer.optimizer.get()
-        if ext is not None:
-            # If optimizer extension is enabled, optimize this queryset
-            nodes = ext.optimize(nodes, info=info)
-
-    return resolve(
-        nodes,
-        async_safe(
-            functools.partial(
-                Connection.from_nodes,
-                total_count=total_count,
-                before=before,
-                after=after,
-                first=first,
-                last=last,
-                page=page,
-                page_size=page_size,
-            )
-        ),
-    )
-=======
-        return getattr_str_async_safe(root, id_attr)
->>>>>>> 17d5c55b
+        return getattr_str_async_safe(root, id_attr)