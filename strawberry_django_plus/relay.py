--- conflicted
+++ resolved
@@ -422,88 +422,6 @@
         return info.path.typename
 
     @classmethod
-<<<<<<< HEAD
-    def resolve_connection(
-        cls: Type[NodeType],
-        *,
-        info: Optional[Info] = None,
-        nodes: Optional[AwaitableOrValue[Iterable[NodeType]]] = None,
-        total_count: Optional[int] = None,
-        before: Optional[str] = None,
-        after: Optional[str] = None,
-        first: Optional[int] = None,
-        last: Optional[int] = None,
-        page: Optional[int] = None,
-        page_size: Optional[int] = None,
-    ) -> AwaitableOrValue["Connection[NodeType]"]:
-        """Resolve a connection for this node.
-
-        By default this will call `cls.resolve_nodes` if None were provided,
-        and them the connection will be generated from `Connection.from_nodes`.
-
-        Args:
-            info:
-                The strawberry execution info resolve the type name from
-            nodes:
-                An iterable of nodes to transform to a connection
-            total_count:
-                Optionally provide a total count so that the connection
-                doesn't have to calculate it. Might be useful for some ORMs
-                for performance reasons.
-            before:
-                Returns the items in the list that come before the specified cursor
-            after:
-                Returns the items in the list that come after the specified cursor
-            first:
-                Returns the first n items from the list
-            last:
-                Returns the items in the list that come after the specified cursor
-            page:
-                Returns page objects
-            page_size:
-                page size
-
-        Returns:
-            The resolved `Connection`
-
-        """
-        if nodes is None:
-            nodes = cls.resolve_nodes(info=info)
-
-        if aio.is_awaitable(nodes, info=info):
-            return aio.resolve_async(
-                nodes,
-                lambda resolved: cls.resolve_connection(
-                    info=info,
-                    nodes=resolved,
-                    total_count=total_count,
-                    before=before,
-                    after=after,
-                    first=first,
-                    last=last,
-                    page=page,
-                    page_size=page_size
-                ),
-                info=info,
-            )
-
-        # FIXME: Remove cast once pyright resolves the negative TypeGuard form
-        nodes = cast(Iterable[NodeType], nodes)
-
-        return cls.CONNECTION_CLASS.from_nodes(
-            nodes,
-            total_count=total_count,
-            before=before,
-            after=after,
-            first=first,
-            last=last,
-            page=page,
-            page_size=page_size,
-        )
-
-    @classmethod
-=======
->>>>>>> 17d5c55b
     @abc.abstractmethod
     def resolve_nodes(
         cls: Type[NodeType],
