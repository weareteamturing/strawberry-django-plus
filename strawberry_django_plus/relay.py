# This should go to its own module or be contributed back to strawberry
import abc
import base64
import dataclasses
import functools
import inspect
import itertools
import math
import sys
from typing import (
    Any,
    Awaitable,
    Callable,
    ClassVar,
    Dict,
    ForwardRef,
    Generic,
    Iterable,
    List,
    Literal,
    Mapping,
    Optional,
    Sequence,
    Set,
    Sized,
    Tuple,
    Type,
    TypeVar,
    Union,
    cast,
    get_args,
    get_origin,
    overload,
)
from typing import _eval_type  # type:ignore
import uuid

from graphql import GraphQLID
import strawberry
from strawberry.annotation import StrawberryAnnotation
from strawberry.arguments import StrawberryArgument
from strawberry.custom_scalar import ScalarDefinition
from strawberry.field import StrawberryField
from strawberry.lazy_type import LazyType
from strawberry.permission import BasePermission
from strawberry.schema.types.scalar import DEFAULT_SCALAR_REGISTRY
from strawberry.type import StrawberryContainer, StrawberryList, StrawberryOptional
from strawberry.types import Info
from strawberry.types.fields.resolver import StrawberryResolver
from strawberry.types.types import TypeDefinition
from strawberry.utils.await_maybe import AwaitableOrValue
from strawberry.utils.str_converters import to_camel_case
from typing_extensions import Annotated

from .settings import config
from .utils import aio

__all__ = [
    "Connection",
    "ConnectionField",
    "Edge",
    "GlobalID",
    "GlobalIDValueError",
    "Node",
    "NodeField",
    "NodeType",
    "PageInfo",
    "RelayField",
    "from_base64",
    "to_base64",
    "node",
    "connection",
]

_T = TypeVar("_T")
_R = TypeVar("_R")
connection_typename = "arrayconnection"

NodeType = TypeVar("NodeType", bound="Node")


def from_base64(value: str) -> Tuple[str, str]:
    """Parse the base64 encoded relay value.

    Args:
        value:
            The value to be parsed

    Returns:
        A tuple of (TypeName, NodeID).

    Raises:
        ValueError:
            If the value is not in the expected format

    """
    try:
        res = base64.b64decode(value.encode()).decode().split(":", 1)
    except Exception as e:
        raise ValueError(str(e)) from e

    if len(res) != 2:
        raise ValueError(f"{res} expected to contain only 2 items")

    return res[0], res[1]


def to_base64(type_: Union[str, type, TypeDefinition], node_id: Any) -> str:
    """Encode the type name and node id to a base64 string.

    Args:
        type_:
            The GraphQL type, type definition or type name.
        node_id:
            The node id itself

    Returns:
        A tuple of (TypeName, NodeID).

    Raises:
        ValueError:
            If the value is not a valid GraphQL type or name

    """
    try:
        if isinstance(type_, str):
            type_name = type_
        elif isinstance(type_, TypeDefinition):
            type_name = type_.name
        elif isinstance(type_, type):
            type_name = type_._type_definition.name  # type:ignore
    except Exception as e:
        raise ValueError(f"{type_} is not a valid GraphQL type or name") from e

    return base64.b64encode(f"{type_name}:{node_id}".encode()).decode()


class GlobalIDValueError(ValueError):
    """GlobalID value error, usually related to parsing or serialization."""


@dataclasses.dataclass(order=True, frozen=True)
class GlobalID:
    """Global ID for relay types.

    Different from `strawberry.ID`, this ID wraps the original object ID in a string
    that contains both its GraphQL type name and the ID itself, and encodes it
    to a base64_ string.

    This object contains helpers to work with that, including method to retrieve
    the python object type or even the encoded node itself.

    Attributes:
        type_name:
            The type name part of the id
        node_id:
            The node id part of the id

    .. _base64:
        https://en.wikipedia.org/wiki/Base64

    """

    _nodes_cache: ClassVar[Dict[Tuple[int, str], Type["Node"]]] = {}

    type_name: str
    node_id: str

    def __post_init__(self):
        if not isinstance(self.type_name, str):
            raise GlobalIDValueError(
                f"type_name is expected to be a string, found {repr(self.type_name)}"
            )
        if not isinstance(self.node_id, str):
            raise GlobalIDValueError(
                f"node_id is expected to be a string, found {repr(self.node_id)}"
            )

    def __str__(self):
        return to_base64(self.type_name, self.node_id)

    @classmethod
    def from_id(cls, value: Union[str, strawberry.ID]):
        """Create a new GlobalID from parsing the given value.

        Args:
            value:
                The value to be parsed, as a base64 string in the "TypeName:NodeID" format

        Returns:
            An instance of GLobalID

        Raises:
            GlobalIDValueError:
                If the value is not in a GLobalID format

        """
        try:
            type_name, node_id = from_base64(value)
        except ValueError as e:
            raise GlobalIDValueError(str(e)) from e

        return cls(type_name=type_name, node_id=node_id)

    def resolve_type(self, info: Info) -> Type["Node"]:
        """Resolve the internal type name to its type itself.

        Args:
            info:
                The strawberry execution info resolve the type name from

        Returns:
            The resolved GraphQL type for the execution info

        """
        schema = info.schema
        # Put the schema in the key so that different schemas can have different types
        key = (id(schema), self.type_name)
        origin = self._nodes_cache.get(key)

        if origin is None:
            type_def = info.schema.get_type_by_name(self.type_name)
            assert isinstance(type_def, TypeDefinition)
            origin = type_def.origin
            if isinstance(origin, LazyType):
                origin = origin.resolve_type()
            assert issubclass(origin, Node)
            self._nodes_cache[key] = origin

        return origin

    @overload
    def resolve_node(
        self,
        info: Info,
        *,
        required: Literal[True] = ...,
        ensure_type: Type[_T],
    ) -> _T:
        ...

    @overload
    def resolve_node(
        self,
        info: Info,
        *,
        required: Literal[True] = ...,
        ensure_type: Awaitable[Type[_T]],
    ) -> Awaitable[_T]:
        ...

    @overload
    def resolve_node(
        self,
        info: Info,
        *,
        required: Literal[True],
        ensure_type: None = ...,
    ) -> AwaitableOrValue["Node"]:
        ...

    @overload
    def resolve_node(
        self,
        info: Info,
        *,
        required: bool = ...,
        ensure_type: None = ...,
    ) -> AwaitableOrValue[Optional["Node"]]:
        ...

    def resolve_node(self, info, *, required=False, ensure_type=None) -> Any:
        """Resolve the type name and node id info to the node itself.

        Tip: When you know the expected type, calling `ensure_type` should help
        not only to enforce it, but also help with typing since it will know that,
        if this function returns successfully, the retval should be of that
        type and not `Node`.

        Args:
            info:
                The strawberry execution info resolve the type name from
            required:
                If the value is required to exist. Note that asking to ensure
                the type automatically makes required true.
            ensure_type:
                Optionally check if the returned node is really an instance
                of this type.

        Returns:
            The resolved node

        Raises:
            TypeError:
                If ensure_type was provided and the type is not an instance of it

        """
        n_type = self.resolve_type(info)
        node = n_type.resolve_node(
            self.node_id,
            info=info,
            required=required or ensure_type is not None,
        )

        if node is not None and ensure_type is not None:
            origin = get_origin(ensure_type)
            if origin and issubclass(origin, Awaitable):
                ensure_type = get_args(ensure_type)[0]
            return aio.resolve(node, lambda n: n, info=info, ensure_type=ensure_type)

        return node


# Register our GlobalID scalar
DEFAULT_SCALAR_REGISTRY[GlobalID] = ScalarDefinition(
    # Use the same name/description/parse_literal from GraphQLID as relay
    # specs expect this type to be "ID".
    name="GlobalID",
    description=GraphQLID.description,
    parse_literal=lambda v, vars=None: GlobalID.from_id(GraphQLID.parse_literal(v, vars)),
    parse_value=GlobalID.from_id,
    serialize=str,
    specified_by_url="https://relay.dev/graphql/objectidentification.htm",
)


@strawberry.interface(description="An object with a Globally Unique ID")
class Node(abc.ABC):
    """Node interface for GraphQL types.

    All types that are relay ready should inherit from this interface and
    implement the following methods.

    Attributes:
        id_attr:
            (Optional) Define id field of node

    Methods:
        resolve_id:
            (Optional) Called to resolve the node's id.
            By default it returns `getattr(node, getattr(node, 'id_attr'. 'id'))`
            to use the one provided when creating the node itself.
        resolve_node:
            Called to retrieve a node given its id
        resolve_nodes:
            Called to retrieve an iterable of node given their ids
        resolve_connection:
            (Optional) Called to resolve a `Connection` to this node. Override
            this to modify how the connection is resolved.

    """

    @strawberry.field(description="The Globally Unique ID of this object")
    @classmethod
    def id(cls, root: "Node", info: Info) -> GlobalID:  # noqa:A003
        # FIXME: We want to support both integration objects that doesn't define a resolve_id
        # and also the ones that does override it. Is there a better way of handling this?
        if isinstance(root, Node):
            resolve_id = root.__class__.resolve_id
        else:
            # Try to use a custom resolve_id from the type itself. If it doesn't define one,
            # fallback to cls.resolve_id
            try:
                parent_type = info._raw_info.parent_type
                type_def = info.schema.get_type_by_name(parent_type.name)
                if not isinstance(type_def, TypeDefinition):
                    raise RuntimeError

                resolve_id = type_def.origin.resolve_id
            except (RuntimeError, AttributeError):
                resolve_id = cls.resolve_id

        node_id = resolve_id(root, info=info)
        resolve_typename = (
            root.__class__.resolve_typename if isinstance(root, Node) else cls.resolve_typename
        )
        type_name = resolve_typename(root, info)
        assert type_name

        if isinstance(node_id, str):
            # str is the default and is faster to check for it than is_awaitable
            return GlobalID(type_name=type_name, node_id=node_id)
        elif isinstance(node_id, (int, uuid.UUID)):
            # those are very common ids and are safe to convert to str
            return GlobalID(type_name=type_name, node_id=str(node_id))
        elif aio.is_awaitable(node_id, info=info):
            return aio.resolve_async(  # type:ignore
                node_id,
                lambda resolved: GlobalID(type_name=type_name, node_id=resolved),
                info=info,
            )

        # If node_id is not str, GlobalID will raise an error for us
        return GlobalID(type_name=type_name, node_id=cast(str, node_id))

    @classmethod
    def resolve_id(
        cls: Type[NodeType],
        root: NodeType,
        *,
        info: Optional[Info] = None,
    ) -> AwaitableOrValue[str]:
        """Resolve the node id.

        By default this returns `getattr(node, getattr(node, 'id_attr'. 'id'))`.
        Override this to return something else.

        Args:
            info:
                The strawberry execution info resolve the type name from
            root:
                The node to resolve

        Returns:
            The resolved id (which is expected to be str)

        """
        id_attr = getattr(cls, "id_attr", "id")
        return getattr(root, id_attr)

    @classmethod
    def resolve_typename(cls: Type[NodeType], root: NodeType, info: Info):
        return info.path.typename

    @classmethod
    @abc.abstractmethod
    def resolve_nodes(
        cls: Type[NodeType],
        *,
        info: Optional[Info] = None,
        node_ids: Optional[Iterable[str]] = None,
    ) -> AwaitableOrValue[Iterable[NodeType]]:
        """Resolve a list of nodes.

        This method *should* be defined by anyone implementing the `Node` interface.

        Args:
            info:
                The strawberry execution info resolve the type name from
            node_ids:
                Optional list of ids that, when provided, should be used to filter
                the results to only contain the nodes of those ids. When empty,
                all nodes of this type shall be returned.

        Returns:
            An iterable of resolved nodes.

        """
        raise NotImplementedError  # pragma:nocover

    @overload
    @classmethod
    @abc.abstractmethod
    def resolve_node(
        cls: Type[NodeType],
        node_id: str,
        *,
        info: Optional[Info] = ...,
        required: Literal[True],
    ) -> AwaitableOrValue[NodeType]:
        ...

    @overload
    @classmethod
    @abc.abstractmethod
    def resolve_node(
        cls: Type[NodeType],
        node_id: str,
        *,
        info: Optional[Info] = ...,
        required: bool = ...,
    ) -> AwaitableOrValue[Optional[NodeType]]:
        ...

    @classmethod
    @abc.abstractmethod
    def resolve_node(
        cls,
        node_id: str,
        *,
        info: Optional[Info] = None,
        required: bool = False,
    ):
        """Resolve a node given its id.

        This method *should* be defined by anyone implementing the `Node` interface.

        Args:
            info:
                The strawberry execution info resolve the type name from
            node_id:
                The id of the node to be retrieved
            required:
                if the node is required or not to exist. If not, then None should
                be returned if it doesn't exist. Otherwise an exception should be raised.

        Returns:
            The resolved node or None if it was not found

        """
        raise NotImplementedError  # pragma:nocover


@strawberry.type(description="Information to aid in pagination.")
class PageInfo:
    """Information to aid in pagination.

    Attributes:
        has_next_page:
            When paginating forwards, are there more items?
        has_previous_page:
            When paginating backwards, are there more items?
        start_cursor:
            When paginating backwards, the cursor to continue
        end_cursor:
            When paginating forwards, the cursor to continue

    """

    has_next_page: bool = strawberry.field(
        description="When paginating forwards, are there more items?",
    )
    has_previous_page: bool = strawberry.field(
        description="When paginating backwards, are there more items?",
    )
    start_cursor: Optional[str] = strawberry.field(
        description="When paginating backwards, the cursor to continue.",
    )
    end_cursor: Optional[str] = strawberry.field(
        description="When paginating forwards, the cursor to continue.",
    )


@strawberry.type(description="An edge in a connection.")
class Edge(Generic[NodeType]):
    """An edge in a connection.

    Attributes:
        cursor:
            A cursor for use in pagination
        node:
            The item at the end of the edge

    """

    cursor: str = strawberry.field(
        description="A cursor for use in pagination",
    )
    node: NodeType = strawberry.field(
        description="The item at the end of the edge",
    )

    @classmethod
    def from_node(cls, node: NodeType, *, cursor: Any = None):
        return cls(cursor=to_base64(connection_typename, cursor), node=node)


@strawberry.type(description="Pagination Page Info")
class Page:
    """Pagination Page Info

    Attributes:
        cursor:
            A cursor for use in pagination
        page:
            Number of page
        isCurrent:
            Page is current page or not

    """

    page: int = strawberry.field(
        description="Number of page",
    )
    is_current: bool = strawberry.field(
        description="Page is current page or not",
    )


@strawberry.type(description="Pagination Page Info")
class Pages:
    """Pagination Page Info

    Attributes:
        first:
            First Page Info
        last:
            Last Page Info
        around:
            Around Page Infos
        previous:
            Previous Page Info

    """

    first: Optional[Page] = strawberry.field(
        description="First Page Info", default=None
    )
    last: Optional[Page] = strawberry.field(
        description="Last Page Info", default=None
    )
    around: List[Page] = strawberry.field(
        description="Around Page Infos",
    )
    previous: Optional[Page] = strawberry.field(
        description="Previous Page Info", default=None
    )
    next: Optional[Page] = strawberry.field(
        description="Next Page Info", default=None
    )
    total_count: int = strawberry.field(
        description="Total Page Count", default=0
    )



def page_to_cursor_object(page, current_page) -> Page:
    return Page(
        page=page,
        is_current=current_page == page
    )


def pages_to_array(start, end, current_page):
    return [page_to_cursor_object(page, current_page) for page in range(start, end+1)]


def compute_total_pages(total_count, size):
    return math.ceil(total_count / size)


def create_pages(current_page, size, total_count, max=7) -> Pages:
    total_pages = compute_total_pages(total_count, size)
    pages: Pages = Pages(
        around=[], total_count=total_pages
    )
    if total_pages == 0:
        pages.around = [page_to_cursor_object(1, 1)]
    elif total_pages <= max:
        pages.around = pages_to_array(1, total_pages, current_page)
    elif current_page <= math.floor(max / 2) + 1:
        pages.last = page_to_cursor_object(total_pages, current_page)
        pages.around = pages_to_array(1, max-1, current_page)
    elif current_page >= total_pages - math.floor(max / 2):
        pages.first = page_to_cursor_object(1, current_page)
        pages.around = pages_to_array(total_pages - max + 2, total_pages, current_page)
    else:
        offset = math.floor((max-3)/2)
        pages.first = page_to_cursor_object(1, current_page)
        pages.around = pages_to_array(current_page - offset, current_page + offset, current_page)
        pages.last = page_to_cursor_object(total_pages, current_page)

    if current_page > 1 and total_pages > 1:
        pages.previous = page_to_cursor_object(current_page-1, current_page)
    if current_page < total_pages:
        pages.next = page_to_cursor_object(current_page + 1, current_page)
    return pages


@strawberry.type(description="A connection to a list of items.")
class Connection(Generic[NodeType]):
    """A connection to a list of items.

    Attributes:
        page_info:
            Pagination data for this connection
        edges:
            Contains the nodes in this connection
        total_count:
            Total quantity of existing nodes

    """

    page_info: PageInfo = strawberry.field(
        description="Pagination data for this connection",
    )
    edges: List[Edge[NodeType]] = strawberry.field(
        description="Contains the nodes in this connection",
    )
    total_count: Optional[int] = strawberry.field(
        description="Total quantity of existing nodes",
        default=None,
    )
    pages: Pages = strawberry.field(
        description="For window pagination"
    )

    @classmethod
    def from_nodes(
        cls,
        nodes: Iterable[NodeType],
        *,
        info: Optional[Info] = None,
        total_count: Optional[int] = None,
        before: Optional[str] = None,
        after: Optional[str] = None,
        first: Optional[int] = None,
        last: Optional[int] = None,
<<<<<<< HEAD
        page: Optional[int] = None,
        page_size: Optional[int] = None,
=======
        **kwargs,
>>>>>>> 43930f47
    ):
        """Resolve a connection from the list of nodes.

        This uses the described Relay Pagination algorithm_

        Args:
            info:
                The strawberry execution info resolve the type name from
            nodes:
                An iterable of nodes to transform to a connection
            total_count:
                Optionally provide a total count so that the connection
                doesn't have to calculate it. Might be useful for some ORMs
                for performance reasons.
            before:
                Returns the items in the list that come before the specified cursor
            after:
                Returns the items in the list that come after the specified cursor
            first:
                Returns the first n items from the list
            last:
                Returns the items in the list that come after the specified cursor
            page:
                Returns specific page objects (with first)

        Returns:
            The resolved `Connection`

        .. _Relay Pagination algorithm:
            https://relay.dev/graphql/connections.htm#sec-Pagination-algorithm

        """
        if total_count is None:
            # Support ORMs that define .count() (e.g. django)
            try:
                total_count = int(nodes.count())  # type:ignore
            except (AttributeError, ValueError, TypeError):
                if isinstance(nodes, Sized):
                    total_count = len(nodes)

        max_results = config.RELAY_MAX_RESULTS
        if max_results is None:
            max_results = math.inf

        start = 0
        end = total_count if total_count is not None else math.inf
        size = page_size or max_results

        if after:
            after_type, after_parsed = from_base64(after)
            assert after_type == connection_typename
            start = int(after_parsed) + 1
        if before:
            before_type, before_parsed = from_base64(before)
            assert before_type == connection_typename
            end = int(before_parsed)
        if page:
            start = size * (page-1)
            end = start + size

        if isinstance(first, int):
            if first < 0:
                raise ValueError("Argument 'first' must be a non-negative integer.")

            if first > max_results:
                raise ValueError(f"Argument 'first' cannot be higher than {max_results}.")

            end = min(end, start + first)
        if isinstance(last, int):
            if last < 0:
                raise ValueError("Argument 'last' must be a non-negative integer.")

            if last > max_results:
                raise ValueError(f"Argument 'last' cannot be higher than {max_results}.")

            if end == math.inf:
                # This is the worst case, someone is asking for last without specifying an
                # after argument. We basically want the total_count - last in here. If we don't
                # have the total_count (e.g. because nodes is a generator), the slice below
                # will have to iterate over it all, so we can transform it to a list here to
                # retrieve that total_count right now
                if total_count is None:
                    nodes = list(nodes)
                    total_count = len(nodes)

                start = max(start, total_count - last)
                end = None
            else:
                start = max(start, end - last)

        # If at this point end is still inf, consider it to be start + max_results
        if end == math.inf:
            end = start + max_results
        if page is None and page_size:
            end = size

        expected = end - start if end is not None else abs(start)
        # If no parameters are given, end could be total_results at this point.
        # Make sure we don't exceed max_results in here
        if expected > max_results:
            end = start + max_results
            expected = end - start

        current_page = (start // size) + 1
        pages: Pages = create_pages(
            current_page=current_page,
            size=size,
            total_count=total_count
        )
        # Overfetch by 1 to check if we have a next result
        type_def = cast(TypeDefinition, cls._type_definition)  # type:ignore
        field_def = type_def.get_field("edges")
        assert field_def

        field = field_def.type
        while isinstance(field, StrawberryContainer):
            field = field.of_type

        edge_class = cast(Edge[NodeType], field)
        iterator = (
            cast(Sequence, nodes)[start : end + 1 if end is not None else None]
            if hasattr(nodes, "__getitem__")
            else itertools.islice(
                nodes, cast(int, start), cast(int, end + 1) if end is not None else None
            )
        )
        edges = [
            edge_class.from_node(v, cursor=start + i) for i, v in enumerate(iterator)  # noqa:E203
        ]

        # Remove the overfetched result
        if len(edges) == expected + 1:
            edges = edges[:-1]
            has_next_page = True
        else:
            has_next_page = False

        page_info = PageInfo(
            start_cursor=edges[0].cursor if edges else None,
            end_cursor=edges[-1].cursor if edges else None,
            has_previous_page=start > 0,
            has_next_page=has_next_page,
        )

        return cls(
            edges=edges,
            page_info=page_info,
            total_count=total_count,
            pages=pages,
        )


class RelayField(StrawberryField):
    """Base relay field, containing utilities for both Node and Connection fields."""

    default_args: Dict[str, StrawberryArgument]

    def __init__(self, *args, **kwargs):
        default_args = getattr(self.__class__, "default_args", {})
        if isinstance(default_args, dict):
            self.default_args = default_args.copy()
        base_resolver = kwargs.pop("base_resolver", None)
        super().__init__(*args, **kwargs)
        if base_resolver:
            self.__call__(base_resolver)

    @property
    def arguments(self) -> List[StrawberryArgument]:
        args = {
            **self.default_args,
            **{arg.python_name: arg for arg in super().arguments},
        }
        return list(args.values())

    @functools.cached_property
    def is_basic_field(self):
        return False

    @functools.cached_property
    def is_optional(self):
        return isinstance(self.type, StrawberryOptional)

    @functools.cached_property
    def is_list(self):
        type_ = self.type
        if isinstance(type_, StrawberryOptional):
            type_ = type_.of_type

        return isinstance(type_, StrawberryList)


class NodeField(RelayField):
    """Relay Node field.

    Do not instantiate this directly. Instead, use `@relay.node`

    """

    @property
    def default_args(self) -> Dict[str, StrawberryArgument]:
        if self.base_resolver:
            return {}

        if self.is_list:
            return {
                "ids": StrawberryArgument(
                    python_name="ids",
                    graphql_name=None,
                    type_annotation=StrawberryAnnotation(List[GlobalID]),
                    description="The IDs of the objects.",
                ),
            }
        else:
            return {
                "id": StrawberryArgument(
                    python_name="id",
                    graphql_name=None,
                    type_annotation=StrawberryAnnotation(GlobalID),
                    description="The ID of the object.",
                ),
            }

    def __call__(self, resolver):
        raise TypeError("NodeField cannot have a resolver, use a common field instead.")

    def get_result(
        self,
        source: Any,
        info: Info,
        args: List[Any],
        kwargs: Dict[str, Any],
    ) -> AwaitableOrValue[Any]:
        if self.is_list:
            return self.resolve_nodes(source, info, args, kwargs)
        else:
            return self.resolve_node(source, info, args, kwargs)

    def resolve_node(
        self,
        source: Any,
        info: Info,
        args: List[Any],
        kwargs: Dict[str, Any],
    ) -> AwaitableOrValue[Optional[Node]]:
        gid = kwargs["id"]
        assert isinstance(gid, GlobalID)
        return gid.resolve_type(info).resolve_node(
            gid.node_id,
            info=info,
            required=not self.is_optional,
        )

    def resolve_nodes(
        self,
        source: Any,
        info: Info,
        args: List[Any],
        kwargs: Dict[str, Any],
    ) -> AwaitableOrValue[Iterable[Node]]:
        nodes_map: Dict[Type[Node], List[str]] = {}
        for gid in kwargs["ids"]:
            node_t = gid.resolve_type(info)
            nodes_map.setdefault(node_t, []).append(gid.node_id)

        if len(nodes_map) == 0:
            return []
        if len(nodes_map) > 1:
            # FIXME: Maybe we want to support this in the future?
            raise TypeError("More than one node type found...")

        node_t, ids = next(iter(nodes_map.items()))
        return node_t.resolve_nodes(info=info, node_ids=ids)


class ConnectionField(RelayField):
    """Relay Connection field.

    Do not instantiate this directly. Instead, use `@relay.connection`

    """

    default_args: Dict[str, StrawberryArgument] = {
        "before": StrawberryArgument(
            python_name="before",
            graphql_name=None,
            type_annotation=StrawberryAnnotation(Optional[str]),
            description="Returns the items in the list that come before the specified cursor.",
            default=None,
        ),
        "after": StrawberryArgument(
            python_name="after",
            graphql_name=None,
            type_annotation=StrawberryAnnotation(Optional[str]),
            description="Returns the items in the list that come after the specified cursor.",
            default=None,
        ),
        "first": StrawberryArgument(
            python_name="first",
            graphql_name=None,
            type_annotation=StrawberryAnnotation(Optional[int]),
            description="Returns the first n items from the list.",
            default=None,
        ),
        "last": StrawberryArgument(
            python_name="last",
            graphql_name=None,
            type_annotation=StrawberryAnnotation(Optional[int]),
            description="Returns the items in the list that come after the specified cursor.",
            default=None,
        ),
        "page": StrawberryArgument(
            python_name="page",
            graphql_name=None,
            type_annotation=StrawberryAnnotation(Optional[int]),
            description="Returns page objects by this",
            default=None,
        ),
        "page_size": StrawberryArgument(
            python_name="page_size",
            graphql_name=None,
            type_annotation=StrawberryAnnotation(Optional[int]),
            description="Returns page size",
            default=None,
        ),
    }

    def __call__(self, resolver: Callable[..., Iterable[Node]]):
        if (nodes_type := resolver.__annotations__.get("return")) is not None:
            namespace = sys.modules[resolver.__module__].__dict__
            if isinstance(nodes_type, str):
                nodes_type = ForwardRef(nodes_type, is_argument=False)

            resolved = _eval_type(nodes_type, namespace, None)
            origin = get_origin(resolved)

            is_connection = origin and isinstance(origin, type) and issubclass(origin, Connection)
            is_iterable = origin and isinstance(origin, type) and issubclass(origin, Iterable)
            if not is_connection and not is_iterable:
                raise TypeError(
                    "Connection nodes resolver needs to return either a `Connection[<NodeType]` "
                    "or an Iterable like `Iterable[<NodeType>]`, `List[<NodeType>]`, etc"
                )

            if is_iterable and not is_connection and self.type_annotation is None:
                ntype = get_args(resolved)[0]
                if isinstance(ntype, LazyType):
                    ntype = ntype.resolve_type()

                self.type_annotation = StrawberryAnnotation(
                    Connection[ntype],
                    namespace=namespace,
                )

        return super().__call__(resolver)

    @functools.cached_property
    def resolver_args(self) -> Set[str]:
        resolver = self.base_resolver
        if not resolver:
            return set()

        if isinstance(resolver, StrawberryResolver):
            resolver = resolver.wrapped_func

        return set(inspect.signature(cast(Callable, resolver)).parameters.keys())

    def get_result(
        self,
        source: Any,
        info: Info,
        args: List[Any],
        kwargs: Dict[str, Any],
    ) -> AwaitableOrValue[Any]:
        type_def = info.return_type._type_definition  # type:ignore
        assert isinstance(type_def, TypeDefinition)

        field_type = type_def.type_var_map[NodeType]
        if isinstance(field_type, LazyType):
            field_type = field_type.resolve_type()

        if self.base_resolver is not None:
            # If base_resolver is not self.conn_resolver, then it is defined to something
            assert self.base_resolver

            resolver_args = self.resolver_args
            resolver_kwargs = {
                # Consider both args not in default args and the ones specified by the resolver,
                # in case they want to check "first"/"last"/"before"/"after"
                k: v
                for k, v in kwargs.items()
                if k in resolver_args
            }
            nodes = self.base_resolver(*args, **resolver_kwargs)
        else:
            nodes = None

        return self.resolver(source, info, args, kwargs, nodes=nodes)

    def resolver(
        self,
        source: Any,
        info: Info,
        args: List[Any],
        kwargs: Dict[str, Any],
        *,
        nodes: AwaitableOrValue[Optional[Union[Iterable[Node], Connection[Node]]]] = None,
    ):
        # The base_resolver might have resolved to a Connection directly
        if isinstance(nodes, Connection):
            return nodes

        return_type = cast(Connection[Node], info.return_type)
        type_def = return_type._type_definition  # type:ignore
        assert isinstance(type_def, TypeDefinition)

        field_type = type_def.type_var_map[NodeType]
        if isinstance(field_type, LazyType):
            field_type = field_type.resolve_type()

        if nodes is None:
            nodes = cast(Node, field_type).resolve_nodes(info=info)

        if aio.is_awaitable(nodes, info=info):
            return aio.resolve_async(
                nodes,
                lambda resolved: self.resolver(
                    source,
                    info,
                    args,
                    kwargs,
                    nodes=resolved,
                ),
                info=info,
            )

        # Avoid info being passed twice in case the custom resolver has one
        kwargs.pop("info", None)
        return self.resolve_connection(cast(Iterable[Node], nodes), info, **kwargs)

    def resolve_connection(
        self,
        nodes: Iterable[Node],
        info: Info,
        **kwargs,
    ):
        return_type = cast(Connection[Node], info.return_type)
        return return_type.from_nodes(nodes, **kwargs)


class InputMutationField(RelayField):
    """Relay Mutation field.

    Do not instantiate this directly. Instead, use `@relay.mutation`

    """

    default_args: Dict[str, StrawberryArgument] = {}

    def __call__(self, resolver: Callable[..., Iterable[Node]]):
        name = to_camel_case(resolver.__name__)
        cap_name = name[0].upper() + name[1:]
        namespace = sys.modules[resolver.__module__].__dict__
        annotations = resolver.__annotations__
        resolver = StrawberryResolver(resolver)

        args = resolver.arguments
        type_dict: dict[str, Any] = {
            "__doc__": f"Input data for `{name}` mutation",
            "__annotations__": {},
        }
        f_types = {}
        for arg in args:
            annotation = annotations[arg.python_name]
            if get_origin(annotation) is Annotated:
                directives = tuple(
                    d for d in get_args(annotation)[1:] if hasattr(d, "__strawberry_directive__")
                )
            else:
                directives = ()

            type_dict["__annotations__"][arg.python_name] = annotation
            arg_field = strawberry.field(
                name=arg.graphql_name,
                is_subscription=arg.is_subscription,
                description=arg.description,
                default=arg.default,
                directives=directives,
            )
            arg_field.graphql_name = arg.graphql_name
            f_types[arg_field] = arg.type_annotation
            type_dict[arg.python_name] = arg_field

        # TODO: We are not creating a type for the output payload, as it is not easy to
        # do that with the typing system. Is there a way to solve that automatically?
        new_type = strawberry.input(type(f"{cap_name}Input", (), type_dict))
        self.default_args["input"] = StrawberryArgument(
            python_name="input",
            graphql_name=None,
            type_annotation=StrawberryAnnotation(new_type, namespace=namespace),
            description=type_dict["__doc__"],
        )

        # FIXME: We need to set this after strawberry.input() or else it will have problems
        # with Annotated annotations for scalar types. Find out why in the future...
        for f, annotation in f_types.items():
            f.type = annotation

        return super().__call__(resolver)

    @property
    def arguments(self) -> List[StrawberryArgument]:
        return list(self.default_args.values())

    def get_result(
        self,
        source: Any,
        info: Info,
        args: List[Any],
        kwargs: Dict[str, Any],
    ) -> AwaitableOrValue[Any]:
        assert self.base_resolver
        input_obj = kwargs.pop("input")
        return self.base_resolver(*args, **kwargs, **vars(input_obj))


def node(
    *,
    name: Optional[str] = None,
    is_subscription: bool = False,
    description: Optional[str] = None,
    permission_classes: Optional[List[Type[BasePermission]]] = None,
    deprecation_reason: Optional[str] = None,
    default: Any = dataclasses.MISSING,
    default_factory: Union[Callable[..., object], object] = dataclasses.MISSING,
    metadata: Optional[Mapping[Any, Any]] = None,
    directives: Optional[Sequence[object]] = (),
    # This init parameter is used by pyright to determine whether this field
    # is added in the constructor or not. It is not used to change
    # any behavior at the moment.
    init: Literal[True, False, None] = None,
) -> Any:
    """Annotate a property to create a relay query field.

    Examples:
        Annotating something like this:

        >>> @strawberry.type
        >>> class X:
        ...     some_node: SomeType = relay.node(description="ABC")

        Will produce a query like this that returns `SomeType` given its id.

        ```
        query {
            someNode (id: ID) {
                id
                ...
            }
        }
        ```

    """
    return NodeField(
        python_name=None,
        graphql_name=name,
        type_annotation=None,
        description=description,
        is_subscription=is_subscription,
        permission_classes=permission_classes or [],
        deprecation_reason=deprecation_reason,
        default=default,
        default_factory=default_factory,
        metadata=metadata,
        directives=directives or (),
    )


@overload
def connection(
    *,
    resolver: Callable[[], _T],
    name: Optional[str] = None,
    is_subscription: bool = False,
    description: Optional[str] = None,
    init: Literal[False] = False,
    permission_classes: Optional[List[Type[BasePermission]]] = None,
    deprecation_reason: Optional[str] = None,
    default: Any = dataclasses.MISSING,
    default_factory: Union[Callable[..., object], object] = dataclasses.MISSING,
    metadata: Optional[Mapping[Any, Any]] = None,
    directives: Optional[Sequence[object]] = (),
    graphql_type: Optional[Any] = None,
) -> _T:
    ...


@overload
def connection(
    *,
    name: Optional[str] = None,
    is_subscription: bool = False,
    description: Optional[str] = None,
    init: Literal[True] = True,
    permission_classes: Optional[List[Type[BasePermission]]] = None,
    deprecation_reason: Optional[str] = None,
    default: Any = dataclasses.MISSING,
    default_factory: Union[Callable[..., object], object] = dataclasses.MISSING,
    metadata: Optional[Mapping[Any, Any]] = None,
    directives: Optional[Sequence[object]] = (),
    graphql_type: Optional[Any] = None,
) -> Any:
    ...


@overload
def connection(
    resolver: Union[StrawberryResolver, Callable, staticmethod, classmethod],
    *,
    name: Optional[str] = None,
    is_subscription: bool = False,
    description: Optional[str] = None,
    permission_classes: Optional[List[Type[BasePermission]]] = None,
    deprecation_reason: Optional[str] = None,
    default: Any = dataclasses.MISSING,
    default_factory: Union[Callable[..., object], object] = dataclasses.MISSING,
    metadata: Optional[Mapping[Any, Any]] = None,
    directives: Optional[Sequence[object]] = (),
    graphql_type: Optional[Any] = None,
) -> ConnectionField:
    ...


def connection(
    resolver=None,
    *,
    name: Optional[str] = None,
    is_subscription: bool = False,
    description: Optional[str] = None,
    permission_classes: Optional[List[Type[BasePermission]]] = None,
    deprecation_reason: Optional[str] = None,
    default: Any = dataclasses.MISSING,
    default_factory: Union[Callable[..., object], object] = dataclasses.MISSING,
    metadata: Optional[Mapping[Any, Any]] = None,
    directives: Optional[Sequence[object]] = (),
    graphql_type: Optional[Any] = None,
    # This init parameter is used by pyright to determine whether this field
    # is added in the constructor or not. It is not used to change
    # any behavior at the moment.
    init: Literal[True, False, None] = None,
) -> Any:
    """Annotate a property or a method to create a relay connection field.

    Relay connections_ are mostly used for pagination purposes. This decorator
    helps creating a complete relay endpoint that provides default arguments
    and has a default implementation for the connection slicing.

    Note that when setting a resolver to this field, it is expected for this
    resolver to return an iterable of the expected node type, not the connection
    itself. That iterable will then be paginated accordingly. So, the main use
    case for this is to provide a filtered iterable of nodes by using some custom
    filter arguments.

    Examples:
        Annotating something like this:

        >>> @strawberry.type
        >>> class X:
        ...     some_node: relay.Connection[SomeType] = relay.connection(description="ABC")
        ...
        ...     @relay.connection(description="ABC")
        ...     def get_some_nodes(self, age: int) -> Iterable[SomeType]:
        ...         ...

        Will produce a query like this:

        ```
        query {
            someNode (before: String, after: String, first: String, after: String, age: Int) {
                totalCount
                pageInfo {
                    hasNextPage
                    hasPreviousPage
                    startCursor
                    endCursor
                }
                edges {
                    cursor
                    node {
                        id
                        ...
                    }
                }
            }
        }
        ```

    .. _Relay connections:
        https://relay.dev/graphql/connections.htm

    """
    f = ConnectionField(
        python_name=None,
        graphql_name=name,
        description=description,
        type_annotation=StrawberryAnnotation.from_annotation(graphql_type),
        is_subscription=is_subscription,
        permission_classes=permission_classes or [],
        deprecation_reason=deprecation_reason,
        default=default,
        default_factory=default_factory,
        metadata=metadata,
        directives=directives or (),
    )
    if resolver is not None:
        f = f(resolver)
    return f


@overload
def input_mutation(
    *,
    resolver: Callable[[], _T],
    name: Optional[str] = None,
    is_subscription: bool = False,
    description: Optional[str] = None,
    init: Literal[False] = False,
    permission_classes: Optional[List[Type[BasePermission]]] = None,
    deprecation_reason: Optional[str] = None,
    default: Any = dataclasses.MISSING,
    default_factory: Union[Callable[..., object], object] = dataclasses.MISSING,
    metadata: Optional[Mapping[Any, Any]] = None,
    directives: Optional[Sequence[object]] = (),
) -> _T:
    ...


@overload
def input_mutation(
    *,
    name: Optional[str] = None,
    is_subscription: bool = False,
    description: Optional[str] = None,
    init: Literal[True] = True,
    permission_classes: Optional[List[Type[BasePermission]]] = None,
    deprecation_reason: Optional[str] = None,
    default: Any = dataclasses.MISSING,
    default_factory: Union[Callable[..., object], object] = dataclasses.MISSING,
    metadata: Optional[Mapping[Any, Any]] = None,
    directives: Optional[Sequence[object]] = (),
) -> Any:
    ...


@overload
def input_mutation(
    resolver: Union[StrawberryResolver, Callable, staticmethod, classmethod],
    *,
    name: Optional[str] = None,
    is_subscription: bool = False,
    description: Optional[str] = None,
    permission_classes: Optional[List[Type[BasePermission]]] = None,
    deprecation_reason: Optional[str] = None,
    default: Any = dataclasses.MISSING,
    default_factory: Union[Callable[..., object], object] = dataclasses.MISSING,
    metadata: Optional[Mapping[Any, Any]] = None,
    directives: Optional[Sequence[object]] = (),
) -> InputMutationField:
    ...


def input_mutation(
    resolver=None,
    *,
    name: Optional[str] = None,
    is_subscription: bool = False,
    description: Optional[str] = None,
    permission_classes: Optional[List[Type[BasePermission]]] = None,
    deprecation_reason: Optional[str] = None,
    default: Any = dataclasses.MISSING,
    default_factory: Union[Callable[..., object], object] = dataclasses.MISSING,
    metadata: Optional[Mapping[Any, Any]] = None,
    directives: Optional[Sequence[object]] = (),
    # This init parameter is used by pyright to determine whether this field
    # is added in the constructor or not. It is not used to change
    # any behavior at the moment.
    init: Literal[True, False, None] = None,
) -> Any:
    """Annotate a property or a method to create an input mutation field.

    The difference from this mutation to the default one from strawberry is that
    all arguments found in the resolver will be converted to a single input type,
    named using the mutation name, capitalizing the first letter and append "Input"
    at the end. e.g. `doSomeMutation` will generate an input type `DoSomeMutationInput`.

    Examples:
        Annotating something like this:

        >>> @strawberry.type
        ... class CreateUserPayload:
        ...     user: UserType
        ...
        >>> @strawberry.mutation
        >>> class X:
        ...     @relay.input_mutation
        ...     def create_user(self, name: str, age: int) -> UserPayload:
        ...         ...

        Will create a type and an input type like

        ```
        input CreateUserInput {
            name: String!
            age: Int!
        }

        mutation {
            createUser (input: CreateUserInput!) {
                user: UserType
            }
        }
        ```

    """
    f = InputMutationField(
        python_name=None,
        graphql_name=name,
        type_annotation=None,
        description=description,
        is_subscription=is_subscription,
        permission_classes=permission_classes or [],
        deprecation_reason=deprecation_reason,
        default=default,
        default_factory=default_factory,
        metadata=metadata,
        directives=directives or (),
    )
    if resolver is not None:
        f = f(resolver)
    return f<|MERGE_RESOLUTION|>--- conflicted
+++ resolved
@@ -557,7 +557,7 @@
 
 @strawberry.type(description="Pagination Page Info")
 class Page:
-    """Pagination Page Info
+    """Pagination Page Info.
 
     Attributes:
         cursor:
@@ -579,7 +579,7 @@
 
 @strawberry.type(description="Pagination Page Info")
 class Pages:
-    """Pagination Page Info
+    """Pagination Page Info.
 
     Attributes:
         first:
@@ -593,65 +593,49 @@
 
     """
 
-    first: Optional[Page] = strawberry.field(
-        description="First Page Info", default=None
-    )
-    last: Optional[Page] = strawberry.field(
-        description="Last Page Info", default=None
-    )
+    first: Optional[Page] = strawberry.field(description="First Page Info", default=None)
+    last: Optional[Page] = strawberry.field(description="Last Page Info", default=None)
     around: List[Page] = strawberry.field(
         description="Around Page Infos",
     )
-    previous: Optional[Page] = strawberry.field(
-        description="Previous Page Info", default=None
-    )
-    next: Optional[Page] = strawberry.field(
-        description="Next Page Info", default=None
-    )
-    total_count: int = strawberry.field(
-        description="Total Page Count", default=0
-    )
-
+    previous: Optional[Page] = strawberry.field(description="Previous Page Info", default=None)
+    next: Optional[Page] = strawberry.field(description="Next Page Info", default=None)  # noqa
+    total_count: int = strawberry.field(description="Total Page Count", default=0)
 
 
 def page_to_cursor_object(page, current_page) -> Page:
-    return Page(
-        page=page,
-        is_current=current_page == page
-    )
+    return Page(page=page, is_current=current_page == page)
 
 
 def pages_to_array(start, end, current_page):
-    return [page_to_cursor_object(page, current_page) for page in range(start, end+1)]
+    return [page_to_cursor_object(page, current_page) for page in range(start, end + 1)]
 
 
 def compute_total_pages(total_count, size):
     return math.ceil(total_count / size)
 
 
-def create_pages(current_page, size, total_count, max=7) -> Pages:
+def create_pages(current_page, size, total_count, _max=7) -> Pages:
     total_pages = compute_total_pages(total_count, size)
-    pages: Pages = Pages(
-        around=[], total_count=total_pages
-    )
+    pages: Pages = Pages(around=[], total_count=total_pages)
     if total_pages == 0:
         pages.around = [page_to_cursor_object(1, 1)]
-    elif total_pages <= max:
+    elif total_pages <= _max:
         pages.around = pages_to_array(1, total_pages, current_page)
-    elif current_page <= math.floor(max / 2) + 1:
+    elif current_page <= math.floor(_max / 2) + 1:
         pages.last = page_to_cursor_object(total_pages, current_page)
-        pages.around = pages_to_array(1, max-1, current_page)
-    elif current_page >= total_pages - math.floor(max / 2):
+        pages.around = pages_to_array(1, _max - 1, current_page)
+    elif current_page >= total_pages - math.floor(_max / 2):
         pages.first = page_to_cursor_object(1, current_page)
-        pages.around = pages_to_array(total_pages - max + 2, total_pages, current_page)
+        pages.around = pages_to_array(total_pages - _max + 2, total_pages, current_page)
     else:
-        offset = math.floor((max-3)/2)
+        offset = math.floor((_max - 3) / 2)
         pages.first = page_to_cursor_object(1, current_page)
         pages.around = pages_to_array(current_page - offset, current_page + offset, current_page)
         pages.last = page_to_cursor_object(total_pages, current_page)
 
     if current_page > 1 and total_pages > 1:
-        pages.previous = page_to_cursor_object(current_page-1, current_page)
+        pages.previous = page_to_cursor_object(current_page - 1, current_page)
     if current_page < total_pages:
         pages.next = page_to_cursor_object(current_page + 1, current_page)
     return pages
@@ -681,9 +665,7 @@
         description="Total quantity of existing nodes",
         default=None,
     )
-    pages: Pages = strawberry.field(
-        description="For window pagination"
-    )
+    pages: Pages = strawberry.field(description="For window pagination")
 
     @classmethod
     def from_nodes(
@@ -696,12 +678,9 @@
         after: Optional[str] = None,
         first: Optional[int] = None,
         last: Optional[int] = None,
-<<<<<<< HEAD
         page: Optional[int] = None,
         page_size: Optional[int] = None,
-=======
         **kwargs,
->>>>>>> 43930f47
     ):
         """Resolve a connection from the list of nodes.
 
@@ -759,7 +738,7 @@
             assert before_type == connection_typename
             end = int(before_parsed)
         if page:
-            start = size * (page-1)
+            start = size * (page - 1)
             end = start + size
 
         if isinstance(first, int):
@@ -806,11 +785,7 @@
             expected = end - start
 
         current_page = (start // size) + 1
-        pages: Pages = create_pages(
-            current_page=current_page,
-            size=size,
-            total_count=total_count
-        )
+        pages: Pages = create_pages(current_page=current_page, size=size, total_count=total_count)
         # Overfetch by 1 to check if we have a next result
         type_def = cast(TypeDefinition, cls._type_definition)  # type:ignore
         field_def = type_def.get_field("edges")
